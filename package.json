--- conflicted
+++ resolved
@@ -50,26 +50,18 @@
   },
   "packageManager": "pnpm@10.13.1",
   "devDependencies": {
-<<<<<<< HEAD
-    "@biomejs/biome": "^2.2.6",
+    "@biomejs/biome": "^2.3.7",
     "@icp-sdk/core": "5.0.0-beta.0",
-    "@tanstack/config": "^0.22.0",
-    "fake-indexeddb": "^6.2.4",
-    "jsdom": "^27.0.1",
-=======
-    "@biomejs/biome": "^2.3.7",
-    "@icp-sdk/core": "^4.1.0",
     "@tanstack/config": "^0.22.1",
     "fake-indexeddb": "^6.2.5",
     "jsdom": "^27.2.0",
->>>>>>> 98b22667
     "publint": "^0.3.15",
     "typescript": "^5.9.3",
     "vite": "^7.2.4",
     "vitest": "4.0.14"
   },
   "peerDependencies": {
-    "@icp-sdk/core": "^4"
+    "@icp-sdk/core": "5.0.0-beta.0"
   },
   "dependencies": {
     "idb": "^7.1.1"
